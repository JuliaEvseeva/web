--- conflicted
+++ resolved
@@ -23,30 +23,21 @@
 import {devFirebaseApp} from './test-firebase-app';
 import {TypedMessage, TypeUrl} from '../../src/client/typed-message';
 
-<<<<<<< HEAD
-import {CreateTask} from '../../proto/test/js/spine/web/test/commands_pb';
-import {TaskId} from '../../proto/test/js/spine/web/test/task_pb';
-import {Topic} from '../../proto/test/js/spine/client/subscription_pb';
-=======
 import {CreateTask} from '../../proto/test/js/spine/web/test/given/commands_pb';
 import {TaskId} from '../../proto/test/js/spine/web/test/given/task_pb';
->>>>>>> 573a5af4
+import {Topic} from '../../proto/test/js/spine/client/subscription_pb';
 import {BackendClient} from '../../src/client/backend-client';
 
 const MILLISECONDS = 1;
 const SECONDS = 1000 * MILLISECONDS;
 const MINUTES = 60 * SECONDS;
 
-<<<<<<< HEAD
-function createTaskCommand(id, name, description) {
-=======
 const PROJECT_MESSAGE_TYPE = new TypeUrl('type.spine.io/spine.web.test.given.Project');
 const CREATE_TASK_MESSAGE_TYPE = new TypeUrl('type.spine.io/spine.web.test.given.CreateTask');
 const TASK_MESSAGE_TYPE = new TypeUrl('type.spine.io/spine.web.test.given.Task');
 const TASK_ID_MESSAGE_TYPE = new TypeUrl('type.spine.io/spine.web.test.given.TaskId');
 
-function creteTaskCommand(id, name, description) {
->>>>>>> 573a5af4
+function createTaskCommand(id, name, description) {
   const command = new CreateTask();
   command.setId(id);
   command.setName(name);
@@ -84,13 +75,8 @@
   this.timeout(2 * MINUTES);
 
   it('send commands successfully', done => {
-<<<<<<< HEAD
-    const productId = randomId('spine-web-test-1-');
+    const productId = randomId('spine-web-test-send-command-');
     const command = createTaskCommand(productId, 'Write tests', 'client-js needs tests; write\'em');
-=======
-    const productId = randomId('spine-web-test-send-command-');
-    const command = creteTaskCommand(productId, 'Write tests', 'client-js needs tests; write\'em');
->>>>>>> 573a5af4
 
     backendClient.sendCommand(command, () => {
 
@@ -118,13 +104,8 @@
   });
 
   it('fetch all the existing entities of given type one by one', done => {
-<<<<<<< HEAD
-    const productId = randomId('spine-web-test-2-');
+    const productId = randomId('spine-web-test-one-by-one-');
     const command = createTaskCommand(productId, 'Run tests', 'client-js has tests; run\'em');
-=======
-    const productId = randomId('spine-web-test-one-by-one-');
-    const command = creteTaskCommand(productId, 'Run tests', 'client-js has tests; run\'em');
->>>>>>> 573a5af4
 
     backendClient.sendCommand(command, () => {
 
@@ -148,13 +129,8 @@
   });
 
   it('fetch all the existing entities of given type at once', done => {
-<<<<<<< HEAD
-    const productId = randomId('spine-web-test-2-');
+    const productId = randomId('spine-web-test-at-once-');
     const command = createTaskCommand(productId, 'Run tests', 'client-js has tests; run\'em');
-=======
-    const productId = randomId('spine-web-test-at-once-');
-    const command = creteTaskCommand(productId, 'Run tests', 'client-js has tests; run\'em');
->>>>>>> 573a5af4
 
     backendClient.sendCommand(command, () => {
 
@@ -187,13 +163,8 @@
   });
 
   it('fails a malformed query', done => {
-<<<<<<< HEAD
-    const productId = randomId('spine-web-test-2-');
+    const productId = randomId('spine-web-test-malformed-query-');
     const command = createTaskCommand(productId, 'Run tests', 'client-js has tests; run\'em');
-=======
-    const productId = randomId('spine-web-test-malformed-query-');
-    const command = creteTaskCommand(productId, 'Run tests', 'client-js has tests; run\'em');
->>>>>>> 573a5af4
 
     backendClient.sendCommand(command, () => {
 
