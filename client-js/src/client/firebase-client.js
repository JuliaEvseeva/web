/*
 * Copyright 2018, TeamDev. All rights reserved.
 *
 * Redistribution and use in source and/or binary forms, with or without
 * modification, must retain the above copyright notice and the following
 * disclaimer.
 *
 * THIS SOFTWARE IS PROVIDED BY THE COPYRIGHT HOLDERS AND CONTRIBUTORS
 * "AS IS" AND ANY EXPRESS OR IMPLIED WARRANTIES, INCLUDING, BUT NOT
 * LIMITED TO, THE IMPLIED WARRANTIES OF MERCHANTABILITY AND FITNESS FOR
 * A PARTICULAR PURPOSE ARE DISCLAIMED. IN NO EVENT SHALL THE COPYRIGHT
 * OWNER OR CONTRIBUTORS BE LIABLE FOR ANY DIRECT, INDIRECT, INCIDENTAL,
 * SPECIAL, EXEMPLARY, OR CONSEQUENTIAL DAMAGES (INCLUDING, BUT NOT
 * LIMITED TO, PROCUREMENT OF SUBSTITUTE GOODS OR SERVICES; LOSS OF USE,
 * DATA, OR PROFITS; OR BUSINESS INTERRUPTION) HOWEVER CAUSED AND ON ANY
 * THEORY OF LIABILITY, WHETHER IN CONTRACT, STRICT LIABILITY, OR TORT
 * (INCLUDING NEGLIGENCE OR OTHERWISE) ARISING IN ANY WAY OUT OF THE USE
 * OF THIS SOFTWARE, EVEN IF ADVISED OF THE POSSIBILITY OF SUCH DAMAGE.
 */

"use strict";

import {Subscription} from './observable';

/**
 * The client of a Firebase Realtime database.
 */
export class FirebaseClient {

  /**
   * Creates a new FirebaseClient.
   *
   * @param {!firebase.app.App} firebaseApp an initialized Firebase app
   */
  constructor(firebaseApp) {
    this._firebaseApp = firebaseApp;
  }

  /**
   * Subscribes to the `child_added` events of of the node under the given path.
   *
   * Each child's value is parsed as a JSON and dispatched to the given callback
   *
   * @param {!string} path the path to the watched node
   * @param {!consumerCallback<Object>} dataCallback the child value callback
   *
   * @return {Subscription} a Subscription that can be unsubscribed
   */
  onChildAdded(path, dataCallback) {
    return this._subscribeToChildEvent('child_added', path, dataCallback);
  }

  /**
   * Subscribes to the `child_changed` events of of the node under the given path.
   *
   * Each child's value is parsed as a JSON and dispatched to the given callback
   *
   * @param {!string} path the path to the watched node
   * @param {!consumerCallback<Object>} dataCallback the child value callback
   *
   * @return {Subscription} a Subscription that can be unsubscribed
   */
  onChildChanged(path, dataCallback) {
    return this._subscribeToChildEvent('child_changed', path, dataCallback);
  }

  /**
   * Subscribes to the `child_removed` events of of the node under the given path.
   *
   * Each child's value is parsed as a JSON and dispatched to the given callback
   *
   * @param {!string} path the path to the watched node
   * @param {!consumerCallback<Object>} dataCallback the child value callback
   *
   * @return {Subscription} a Subscription that can be unsubscribed
   */
  onChildRemoved(path, dataCallback) {
    return this._subscribeToChildEvent('child_removed', path, dataCallback);
  }

  _subscribeToChildEvent(childEvent, path, dataCallback) {
    const dbRef = this._firebaseApp.database().ref(path);
    const callback = dbRef.on(childEvent, response => {
      const msgJson = response.val();
      const message = JSON.parse(msgJson);
      dataCallback(message);
    });
    return new Subscription(() => {
      dbRef.off(childEvent, callback);
    });
  }

  /**
<<<<<<< HEAD
   * Gets the value from Firebase at the provided path.
=======
   * Gets an array of values from Firebase at the provided path. 
>>>>>>> 573a5af4
   *
   * @param {!string} path the path to the node to get value from
   * @param {!consumerCallback<Object[]>} dataCallback a callback which is invoked with an array of
   *                                                   entities at path
   */
  getValues(path, dataCallback) {
    const dbRef = this._firebaseApp.database().ref(path);
    dbRef.once('value', response => {
      const data = response.val(); // an Object mapping Firebase ids to objects is returned
      if (data == null) {
        return dataCallback([]);
      }
      const objectStrings = Object.values(data);
      const items = objectStrings.map(item => JSON.parse(item));
      dataCallback(items);
    });
  }
}<|MERGE_RESOLUTION|>--- conflicted
+++ resolved
@@ -91,11 +91,7 @@
   }
 
   /**
-<<<<<<< HEAD
-   * Gets the value from Firebase at the provided path.
-=======
-   * Gets an array of values from Firebase at the provided path. 
->>>>>>> 573a5af4
+   * Gets an array of values from Firebase at the provided path.
    *
    * @param {!string} path the path to the node to get value from
    * @param {!consumerCallback<Object[]>} dataCallback a callback which is invoked with an array of
