--- conflicted
+++ resolved
@@ -79,30 +79,6 @@
     @Test
     @DisplayName("be tenant-aware")
     void testTenantAware() {
-<<<<<<< HEAD
-        TenantId domainTenant = TenantId.newBuilder()
-                                              .setDomain(InternetDomain.newBuilder()
-                                                                       .setValue("spine.io"))
-                                              .build();
-        TenantId emailTenant = TenantId.newBuilder()
-                                             .setEmail(EmailAddress.newBuilder()
-                                                                   .setValue("john@doe.org"))
-                                             .build();
-        TenantId firstValueTenant = TenantId.newBuilder()
-                                                  .setValue("first tenant")
-                                                  .build();
-        TenantId secondValueTenant = TenantId.newBuilder()
-                                                   .setValue("second tenant")
-                                                   .build();
-        List<String> paths = Stream.of(domainTenant,
-                                             emailTenant,
-                                             firstValueTenant,
-                                             secondValueTenant)
-                                         .map(FirebaseDatabasePathTest::tenantAwareQuery)
-                                         .map(FirebaseDatabasePath::allocateForQuery)
-                                         .map(FirebaseDatabasePath::toString)
-                                         .collect(toList());
-=======
         InternetDomain domain = InternetDomainVBuilder.newBuilder()
                                                       .setValue("spine.io")
                                                       .build();
@@ -129,7 +105,6 @@
                                    .map(FirebaseDatabasePath::allocateForQuery)
                                    .map(FirebaseDatabasePath::toString)
                                    .collect(toList());
->>>>>>> dd095249
         new EqualsTester()
                 .addEqualityGroup(paths.get(0))
                 .addEqualityGroup(paths.get(1))
@@ -143,15 +118,8 @@
     void testEscaped() {
         TestActorRequestFactory requestFactory =
                 TestActorRequestFactory.newInstance("a.aa#@)?$0[abb-ab", ZoneOffsets.getDefault(), systemDefault());
-<<<<<<< HEAD
         Query query = requestFactory.query().all(Any.class);
         String path = FirebaseDatabasePath.allocateForQuery(query).toString();
-=======
-        Query query = requestFactory.query()
-                                    .all(Any.class);
-        String path = FirebaseDatabasePath.allocateForQuery(query)
-                                          .toString();
->>>>>>> dd095249
         assertFalse(path.contains("#"));
         assertFalse(path.contains("."));
         assertFalse(path.contains("["));
@@ -169,24 +137,14 @@
         FirebaseDatabase database = mock(FirebaseDatabase.class);
 
         FirebaseDatabasePath path = FirebaseDatabasePath.allocateForQuery(query);
-<<<<<<< HEAD
-        @SuppressWarnings("unused")
-        DatabaseReference reference = path.reference(database);
-=======
         path.reference(database);
->>>>>>> dd095249
         verify(database).getReference(eq(path.toString()));
     }
 
     private static Query tenantAwareQuery(TenantId tenantId) {
         TestActorRequestFactory requestFactory =
                 TestActorRequestFactory.newInstance(FirebaseDatabasePathTest.class, tenantId);
-<<<<<<< HEAD
         Query query = requestFactory.query().all(Any.class);
-=======
-        Query query = requestFactory.query()
-                                    .all(Any.class);
->>>>>>> dd095249
         return query;
     }
 }